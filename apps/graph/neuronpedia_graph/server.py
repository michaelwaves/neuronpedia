--- conflicted
+++ resolved
@@ -99,20 +99,13 @@
     "llama3.1-8b": "meta-llama/Llama-3.2-1B",
 }
 
-<<<<<<< HEAD
-loaded_model_arg = os.getenv("MODEL_ID")
-if not loaded_model_arg:
-=======
 CUSTOM_TRANSCODER_YAML = {
     "Qwen/Qwen3-4B": "./qwen3-4b.yaml",
 }
 
-# on initial load we take the transformerlens model id
-if len(sys.argv) > 1:
-    loaded_model_arg = sys.argv[1]
-    print(f"Using transformerlens model specified via command line: {loaded_model_arg}")
-else:
->>>>>>> 1f411d1e
+loaded_model_arg = os.getenv("MODEL_ID")
+print(f"Loaded Model: {loaded_model_arg}")
+if not loaded_model_arg:
     raise ValueError(
         "TransformerLens model name is required. Please specify a model as a command line argument. Valid models: "
         + ", ".join(TLENS_MODEL_ID_TO_SCAN.keys())
@@ -132,17 +125,13 @@
         + ", ".join(TLENS_MODEL_ID_TO_SCAN.keys())
     )
 
-<<<<<<< HEAD
 device = get_device()
 model_dtype = get_model_dtype()
 
-model = ReplacementModel.from_pretrained(loaded_model_arg, transcoder_name, device=device, dtype=model_dtype)
-=======
 if loaded_model_arg in CUSTOM_TRANSCODER_YAML:
-    model = ReplacementModel.from_pretrained(loaded_model_arg, CUSTOM_TRANSCODER_YAML[loaded_model_arg], dtype=torch.bfloat16)
+    model = ReplacementModel.from_pretrained(loaded_model_arg, CUSTOM_TRANSCODER_YAML[loaded_model_arg], device=device, dtype=model_dtype)
 else:
-    model = ReplacementModel.from_pretrained(loaded_model_arg, transcoder_name)
->>>>>>> 1f411d1e
+    model = ReplacementModel.from_pretrained(loaded_model_arg, transcoder_name, device=device, dtype=model_dtype)
 
 loaded_scan = TLENS_MODEL_ID_TO_SCAN.get(loaded_model_arg)
 if loaded_scan is None:
